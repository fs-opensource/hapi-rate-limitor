--- conflicted
+++ resolved
@@ -20,22 +20,13 @@
 
   const limiter = new RateLimiter(config)
 
-<<<<<<< HEAD
-  /**
-   * Extend the request lifecylce and check whether
-   * the request exceeds the rate limit.
-   */
   server.ext(extensionPoint, async (request, h) => {
-=======
-  server.ext('onPostAuth', async (request, h) => {
->>>>>>> cf7f9fe3
     return limiter.handle(request, h)
   })
 
   /**
-   * Extend response with rate-limit related headers
-   * before sending the response. Append the headers
-   * also on an error response.
+   * Append rate-limit related headers to each
+   * response, also to an error response.
    */
   server.ext('onPreResponse', (request, h) => {
     return limiter.addHeaders(request, h)
