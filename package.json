{
  "name": "hapi-rate-limitor",
  "description": "hapi plugin to prevent brute-force attacks",
  "version": "2.8.0",
  "author": "Future Studio <info@futurestud.io>",
  "bugs": {
    "url": "https://github.com/futurestudio/hapi-rate-limitor/issues"
  },
  "contributors": [
    {
      "name": "Marcus Poehls",
      "email": "marcus@futurestud.io"
    }
  ],
  "dependencies": {
    "@hapi/boom": "~7.4.2",
    "async-ratelimiter": "~1.2.5",
    "ioredis": "~4.14.0",
    "lodash": "~4.17.11",
    "request-ip": "~2.1.3"
  },
  "devDependencies": {
    "@hapi/basic": "~5.1.0",
    "@hapi/hapi": "~18.3.1",
    "@hapi/hoek": "~8.1.0",
    "@hapi/vision": "~5.5.2",
<<<<<<< HEAD
    "ava": "~2.2.0",
    "eslint": "~6.0.1",
    "eslint-config-standard": "~12.0.0",
=======
    "ava": "~1.4.1",
    "eslint": "~6.1.0",
    "eslint-config-standard": "~13.0.1",
>>>>>>> 960627dd
    "eslint-plugin-import": "~2.18.0",
    "eslint-plugin-node": "~9.1.0",
    "eslint-plugin-promise": "~4.2.1",
    "eslint-plugin-standard": "~4.0.0",
    "handlebars": "~4.1.2",
    "husky": "~3.0.0",
    "nyc": "~14.1.1"
  },
  "engines": {
    "node": ">=8.9.4"
  },
  "homepage": "https://github.com/futurestudio/hapi-rate-limitor#readme",
  "husky": {
    "hooks": {
      "pre-push": "npm run lint"
    }
  },
  "keywords": [
    "brute force",
    "brute force protection",
    "bruteforce",
    "hapi",
    "hapi.js",
    "hapijs",
    "limit",
    "plugin",
    "rate",
    "rate limit",
    "rate limiter",
    "rate limiting",
    "rate-limit"
  ],
  "license": "MIT",
  "main": "lib/index.js",
  "repository": {
    "type": "git",
    "url": "git+https://github.com/futurestudio/hapi-rate-limitor.git"
  },
  "scripts": {
    "coverage": "nyc ava",
    "format": "eslint **/*.js --fix",
    "lint": "eslint **/*.js",
    "test": "npm run lint && nyc ava",
    "test-single": "npm run lint && ava --match"
  }
}<|MERGE_RESOLUTION|>--- conflicted
+++ resolved
@@ -24,15 +24,9 @@
     "@hapi/hapi": "~18.3.1",
     "@hapi/hoek": "~8.1.0",
     "@hapi/vision": "~5.5.2",
-<<<<<<< HEAD
     "ava": "~2.2.0",
-    "eslint": "~6.0.1",
-    "eslint-config-standard": "~12.0.0",
-=======
-    "ava": "~1.4.1",
     "eslint": "~6.1.0",
     "eslint-config-standard": "~13.0.1",
->>>>>>> 960627dd
     "eslint-plugin-import": "~2.18.0",
     "eslint-plugin-node": "~9.1.0",
     "eslint-plugin-promise": "~4.2.1",
