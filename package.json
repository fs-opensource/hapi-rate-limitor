--- conflicted
+++ resolved
@@ -16,10 +16,6 @@
   "devDependencies": {
     "@hapi/basic": "~5.1.1",
     "@hapi/hapi": "~18.4.0",
-<<<<<<< HEAD
-=======
-    "@hapi/hoek": "~8.4.0",
->>>>>>> 9f7c13b4
     "@hapi/vision": "~5.5.4",
     "ava": "~2.4.0",
     "eslint": "~6.6.0",
@@ -28,11 +24,7 @@
     "eslint-plugin-node": "~10.0.0",
     "eslint-plugin-promise": "~4.2.1",
     "eslint-plugin-standard": "~4.0.1",
-<<<<<<< HEAD
-    "handlebars": "~4.4.3",
-=======
     "handlebars": "~4.5.1",
->>>>>>> 9f7c13b4
     "husky": "~3.0.9",
     "nyc": "~14.1.1",
     "p-event": "~4.1.0"
