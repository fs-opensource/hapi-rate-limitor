--- conflicted
+++ resolved
@@ -25,13 +25,8 @@
     "@hapi/hoek": "~8.2.1",
     "@hapi/vision": "~5.5.3",
     "ava": "~2.3.0",
-<<<<<<< HEAD
     "eslint": "~6.3.0",
-    "eslint-config-standard": "~14.0.0",
-=======
-    "eslint": "~6.2.1",
     "eslint-config-standard": "~14.1.0",
->>>>>>> 4ee7389c
     "eslint-plugin-import": "~2.18.2",
     "eslint-plugin-node": "~9.2.0",
     "eslint-plugin-promise": "~4.2.1",
