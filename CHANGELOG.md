# Changelog


<<<<<<< HEAD
## [3.1.0](https://github.com/futurestudio/hapi-rate-limitor/compare/v3.0.0...v3.1.0) - 2020-05-xx

### Updated
- bump dependencies


## [3.0.0](https://github.com/futurestudio/hapi-rate-limitor/compare/v2.12.0...v3.0.0) - 2020-01-10

### Updated
- bump dependencies
- refined description in `package.json`

### Breaking Changes
- require Node.js v12
  - this change aligns with the hapi ecosystem requiring Node.js v12 with the release of hapi 19
=======
## [2.13.0](https://github.com/futurestudio/hapi-rate-limitor/compare/v2.12.0...v2.13.0) - 2020-06-01

### Updated
- refined route-specific rate limit handling


### Possible Breaking Changes
This release introduces an updated handling route-level max attempts.

**Previously**, the default (server-wide) rate limit affected route-level rate limits.
**Now**, the route-level rate limits are independend and not affected by the default rate limit.

Example: you have a `/login` route with `{ max: 10 }` configuration and your default configuration is `{ max: 60 }`. In the previous version, any request to other pages than `/login` would affect the max limit of 10 requests for the `/login` route. This behavior may have eaten all 10 requests already before even visiting the `/login` route. This new version handles the `/login` route independently from other pages because it has its own `max` configuration.

This changed handling may introduce a breaking change for your app if you previously worked around that issue. Sorry, if I’m causing you trouble. I’m releasing this version as a minor release in the `2.x` and `3.x` release lines. In case you’re using tilde (`~`) in your `package.json` file, you’re not directly updated to this version when running `npm install`.
>>>>>>> f9f63d47


## [2.12.0](https://github.com/futurestudio/hapi-rate-limitor/compare/v2.11.0...v2.12.0) - 2019-11-22

### Added
- Travis testing for Node v13
- TypeScript definitions for the rate limit request decoration and plugin options: this allows autocompletion in your editor (at least in VS Code :))

### Updated
- bump dependencies
- internal refactorings: move event emitter to a dedicated class
- internal refactorings: move rate limit data to a dedicated class

### Removed
- `lodash` as a dependency
- `@hapi/hoek` as a devDependency


## [2.11.0](https://github.com/futurestudio/hapi-rate-limitor/compare/v2.10.0...v2.11.0) - 2019-10-17

### Added
- basic TypeScript declarations in `lib/index.d.ts`


## [2.10.0](https://github.com/futurestudio/hapi-rate-limitor/compare/v2.9.0...v2.10.0) - 2019-10-10

### Added
- `getIp` option allowing you to manually determine the IP address from the request.
  - Example:
    ```js
    await server.register({
      plugin: require('hapi-rate-limitor'),
      options: {
        getIp: async (request) => {
          const ips = request.headers['x-forwarded-for'].split(',')

          return ips[ips.length - 1]
        }
      }
    }
    ```
- `emitter` option to pass in your custom event emitter
- dispatch rate limiting events: `rate-limit:attempt`, `rate-limit:in-quota`, `rate-limit:exceeded`
  - every event listener receives the request as the only argument


## [2.9.0](https://github.com/futurestudio/hapi-rate-limitor/compare/v2.8.0...v2.9.0) - 2019-08-13

### Added
- add `ipWhitelist` option representing an array of IP addresses that will skip rate limiting

### Updated
- bump dependencies
- update NPM scripts
- minor code refinements

### Removed
- Travis testing for Node.js version 11


## [2.8.0](https://github.com/futurestudio/hapi-rate-limitor/compare/v2.7.1...v2.8.0) - 2019-06-25

### Added
- support for Redis connection string, like `redis: 'redis://user:pass@dokku-redis-lolipop:6379'` (Thank you Rob! [PR #37](https://github.com/futurestudio/hapi-rate-limitor/pull/37))

### Updated
- minor code refinements
- bump dependencies


## [2.7.1](https://github.com/futurestudio/hapi-rate-limitor/compare/v2.7.0...v2.7.1) - 2019-05-10

### Updated
- update to `@hapi/boom` from `boom`
- test Node.js v12
- bump dependencies


## [2.7.0](https://github.com/futurestudio/hapi-rate-limitor/compare/v2.6.1...v2.7.0) - 2019-05-04

### Added
- ensure a user-defined view exists on server start, otherwise throw an error

### Updated
- bump dependencies
- minor internal refactorings


## [2.6.1](https://github.com/futurestudio/hapi-rate-limitor/compare/v2.6.0...v2.6.1) - 2019-04-27

### Updated
- bump dependencis
- update to hapi scoped dependencies


## [2.6.0](https://github.com/futurestudio/hapi-rate-limitor/compare/v2.5.3...v2.6.0) - 2019-02-28

### Added
- wait for Redis connection `onPreStart`
- close Redis connection `onPostStop`


## [2.5.3](https://github.com/futurestudio/hapi-rate-limitor/compare/v2.5.2...v2.5.3) - 2019-02-18

### Updated
- bump dependencies
- fix badges in Readme
- Changelog: rename GitHub references `fs-opensource -> futurestudio`


## [2.5.2](https://github.com/futurestudio/hapi-rate-limitor/compare/v2.5.1...v2.5.2) - 2019-01-26

### Updated
- Readme: rename GitHub references `fs-opensource -> futurestudio`


## [2.5.1](https://github.com/futurestudio/hapi-rate-limitor/compare/v2.5.0...v2.5.1) - 2019-01-22

### Updated
- update tests for hapi 18
- bump dependencies


## [2.5.0](https://github.com/futurestudio/hapi-rate-limitor/compare/v2.4.0...v2.5.0) - 2019-01-16

### Added
- plugin option `skip`: a function that determines whether to skip rate limiting for a request

### Updated
- bump dependencies


## [2.4.0](https://github.com/futurestudio/hapi-rate-limitor/compare/v2.3.0...v2.4.0) - 2018-12-12

### Added
- plugin option `extensionPoint`: [request lifecycle extension point](https://futurestud.io/downloads/hapi/request-lifecycle) when the plugin should apply rate limiting

### Updated
- bump dependencies
- refined plugin options overview in Readme
- improved formatting of code examples in Readme


## [2.3.0](https://github.com/futurestudio/hapi-rate-limitor/compare/v2.2.0...v2.3.0) - 2018-10-29

### Added
- `enabled` plugin option: allows you to disable the plugin, e.g. when running tests
- `enabled` route option: disable the plugin for individual routes that would eat up the user’s rate limit, e.g. assets

### Updated
- test for Node.js 11


## [2.2.0](https://github.com/futurestudio/hapi-rate-limitor/compare/v2.1.0...v2.2.0) - 2018-10-21

### Updated
- extract ID from authenticated requests even without user limit
- extract user limit even without user identifier
- apply user’s max on routes with rate limit config
- bump dependencies


## [2.1.0](https://github.com/futurestudio/hapi-rate-limitor/compare/v2.0.1...v2.1.0) - 2018-09-30

### Added
- [render a rate limit exceeded `view`](https://github.com/futurestudio/hapi-rate-limitor#plugin-options)

### Updated
- refactoring: move rate limit handling to class
- fix lint issues in test files
- bump dependencies

### Deleted
- Travis testing for Node.js v9


## [2.0.1](https://github.com/futurestudio/hapi-rate-limitor/compare/v2.0.0...v2.0.1) - 2018-09-11

### Updated
- fix 404 handling: proceed response without rate limit data


## [2.0.0](https://github.com/futurestudio/hapi-rate-limitor/compare/v1.1.1...v2.0.0) - 2018-09-11

### Added
- [route-specific rate limits](https://github.com/futurestudio/hapi-rate-limitor#route-options)
- NPM command to calculate coverage

### Updated
- fix user-specific rate limits and use the userId as identifier
- switch from `lab` and `code` to `AVA` for testing

### Deleted
- unused `.prettierignore` file

### Breaking Changes

- `userLimitKey` becomes `userLimitAttribute` in 2.0: if you used dynamic rate limits with `userLimitKey`, you need to change it to `userLimitAttribute`.


## [1.1.1](https://github.com/futurestudio/hapi-rate-limitor/compare/v1.1.0...v1.1.1) - 2018-08-21

### Updated
- Readme: quick navigation and logo size fix for small screens


## [1.1.0](https://github.com/futurestudio/hapi-rate-limitor/compare/v1.0.0...v1.1.0) - 2018-08-08

### Added
- [dynamic rate limits](https://github.com/futurestudio/hapi-rate-limitor#dynamic-rate-limits)
- readme describes rate-limit-related response headers
- add logo


## 1.0.0 - 2018-07-11

### Added
- `1.0.0` release 🚀 🎉<|MERGE_RESOLUTION|>--- conflicted
+++ resolved
@@ -1,11 +1,21 @@
 # Changelog
 
 
-<<<<<<< HEAD
-## [3.1.0](https://github.com/futurestudio/hapi-rate-limitor/compare/v3.0.0...v3.1.0) - 2020-05-xx
-
-### Updated
-- bump dependencies
+## [3.1.0](https://github.com/futurestudio/hapi-rate-limitor/compare/v3.0.0...v3.1.0) - 2020-06-01
+
+### Updated
+- refined route-specific rate limit handling
+- bump dependencies
+
+### Possible Breaking Changes
+This release introduces an updated handling route-level max attempts.
+
+**Previously**, the default (server-wide) rate limit affected route-level rate limits.
+**Now**, the route-level rate limits are independend and not affected by the default rate limit.
+
+Example: you have a `/login` route with `{ max: 10 }` configuration and your default configuration is `{ max: 60 }`. In the previous version, any request to other pages than `/login` would affect the max limit of 10 requests for the `/login` route. This behavior may have eaten all 10 requests already before even visiting the `/login` route. This new version handles the `/login` route independently from other pages because it has its own `max` configuration.
+
+This changed handling may introduce a breaking change for your app if you previously worked around that issue. Sorry, if I’m causing you trouble. I’m releasing this version as a minor release in the `2.x` and `3.x` release lines. In case you’re using tilde (`~`) in your `package.json` file, you’re not directly updated to this version when running `npm install`.
 
 
 ## [3.0.0](https://github.com/futurestudio/hapi-rate-limitor/compare/v2.12.0...v3.0.0) - 2020-01-10
@@ -17,7 +27,8 @@
 ### Breaking Changes
 - require Node.js v12
   - this change aligns with the hapi ecosystem requiring Node.js v12 with the release of hapi 19
-=======
+
+
 ## [2.13.0](https://github.com/futurestudio/hapi-rate-limitor/compare/v2.12.0...v2.13.0) - 2020-06-01
 
 ### Updated
@@ -33,7 +44,6 @@
 Example: you have a `/login` route with `{ max: 10 }` configuration and your default configuration is `{ max: 60 }`. In the previous version, any request to other pages than `/login` would affect the max limit of 10 requests for the `/login` route. This behavior may have eaten all 10 requests already before even visiting the `/login` route. This new version handles the `/login` route independently from other pages because it has its own `max` configuration.
 
 This changed handling may introduce a breaking change for your app if you previously worked around that issue. Sorry, if I’m causing you trouble. I’m releasing this version as a minor release in the `2.x` and `3.x` release lines. In case you’re using tilde (`~`) in your `package.json` file, you’re not directly updated to this version when running `npm install`.
->>>>>>> f9f63d47
 
 
 ## [2.12.0](https://github.com/futurestudio/hapi-rate-limitor/compare/v2.11.0...v2.12.0) - 2019-11-22
